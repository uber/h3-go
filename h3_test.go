/*
 * Copyright 2018 Uber Technologies, Inc.
 *
 * Licensed under the Apache License, Version 2.0 (the "License");
 * you may not use this file except in compliance with the License.
 * You may obtain a copy of the License at
 *
 *         http://www.apache.org/licenses/LICENSE-2.0
 *
 * Unless required by applicable law or agreed to in writing, software
 * distributed under the License is distributed on an "AS IS" BASIS,
 * WITHOUT WARRANTIES OR CONDITIONS OF ANY KIND, either express or implied.
 * See the License for the specific language governing permissions and
 * limitations under the License.
 */
package h3

import (
	"errors"
	"fmt"
	"math"
	"reflect"
	"sort"
	"testing"
)

const eps = 1e-4

// validH3Index resolution 5.
const (
	validCell     = Cell(0x850dab63fffffff)
	pentagonCell  = Cell(0x821c07fffffffff)
	lineStartCell = Cell(0x89283082803ffff)
	lineEndCell   = Cell(0x8929a5653c3ffff)
)

var (
	validDiskDist3_1 = [][]Cell{
		{
			validCell,
		},
		{
			0x850dab73fffffff,
			0x850dab7bfffffff,
			0x850dab6bfffffff,
			0x850dab6ffffffff,
			0x850dab67fffffff,
			0x850dab77fffffff,
		},
		{
			0x850dab0bfffffff,
			0x850dab47fffffff,
			0x850dab4ffffffff,
			0x850d8cb7fffffff,
			0x850d8ca7fffffff,
			0x850d8dd3fffffff,
			0x850d8dd7fffffff,
			0x850d8d9bfffffff,
			0x850d8d93fffffff,
			0x850dab2bfffffff,
			0x850dab3bfffffff,
			0x850dab0ffffffff,
		},
	}

	validLatLng1 = LatLng{
		Lat: 67.1509268640,
		Lng: -168.3908885810,
	}
	validLatLng2 = LatLng{
		Lat: 37.775705522929044,
		Lng: -122.41812765598296,
	}

	// validGeoLoop is the boundary of validCell_1.
	validGeoLoop = GeoLoop{
		{Lat: 67.224749856, Lng: -168.523006585},
		{Lat: 67.140938355, Lng: -168.626914333},
		{Lat: 67.067252558, Lng: -168.494913285},
		{Lat: 67.077062918, Lng: -168.259695931},
		{Lat: 67.160561948, Lng: -168.154801171},
		{Lat: 67.234563187, Lng: -168.286102782},
	}

	validHole1 = GeoLoop{
		{Lat: 67.2, Lng: -168.4},
		{Lat: 67.1, Lng: -168.4},
		{Lat: 67.1, Lng: -168.3},
		{Lat: 67.2, Lng: -168.3},
	}

	validHole2 = GeoLoop{
		{Lat: 67.21, Lng: -168.41},
		{Lat: 67.22, Lng: -168.41},
		{Lat: 67.22, Lng: -168.42},
	}

	validGeoPolygonNoHoles = GeoPolygon{GeoLoop: validGeoLoop}

	validGeoPolygonHoles = GeoPolygon{
		GeoLoop: validGeoLoop,
		Holes: []GeoLoop{
			validHole1,
			validHole2,
		},
	}

	validEdge = DirectedEdge(0x1250dab73fffffff)
)

func TestLatLngToCell(t *testing.T) {
	t.Parallel()

	c, err := LatLngToCell(validLatLng1, 5)
	assertEqual(t, validCell, c)
	assertNoErr(t, err)

	_, err = LatLngToCell(NewLatLng(0, 0), MaxResolution+1)
	assertErr(t, err)
	assertErrIs(t, err, ErrResolutionDomain)
}

func TestCellToLatLng(t *testing.T) {
	t.Parallel()

	g, err := CellToLatLng(validCell)
	assertEqualLatLng(t, validLatLng1, g)
	assertNoErr(t, err)

	_, err = CellToLatLng(-1)
	assertErr(t, err)
	assertErrIs(t, err, ErrCellInvalid)
}

func TestToCellBoundary(t *testing.T) {
	t.Parallel()

	boundary, err := validCell.Boundary()
	assertEqualLatLngs(t, validGeoLoop[:], boundary[:])
	assertNoErr(t, err)

	c := Cell(-1)
	_, err = c.Boundary()
	assertErr(t, err)
	assertErrIs(t, err, ErrCellInvalid)
}

func TestCellToLocalIJ(t *testing.T) {
	t.Parallel()

	_, err := CellToLocalIJ(validCell, validCell)
	assertNoErr(t, err)

	_, err = CellToLocalIJ(-1, -1)
	assertErr(t, err)
	assertErrIs(t, err, ErrCellInvalid)
}

func TestLocalIJToCell(t *testing.T) {
	t.Parallel()

	ij, _ := CellToLocalIJ(validCell, validCell)
	c, err := LocalIJToCell(validCell, ij)
	assertNoErr(t, err)
	assertEqual(t, c, validCell)

	_, err = LocalIJToCell(-1, ij)
	assertErr(t, err)
	assertErrIs(t, err, ErrCellInvalid)
}

func TestGridDisk(t *testing.T) {
	t.Parallel()

	t.Run("no pentagon", func(t *testing.T) {
		t.Parallel()

		gd, err := validCell.GridDisk(len(validDiskDist3_1) - 1)
		assertEqualDisks(t,
			flattenDisks(validDiskDist3_1),
			gd,
		)
		assertNoErr(t, err)
	})

	t.Run("pentagon ok", func(t *testing.T) {
		t.Parallel()

		assertNoPanic(t, func() {
			disk, err := GridDisk(pentagonCell, 1)
			assertEqual(t, 6, len(disk), "expected pentagon disk to have 6 cells")
			assertNoErr(t, err)
		})
	})

	t.Run("invalid cell", func(t *testing.T) {
		t.Parallel()

		c := Cell(-1)
		_, err := c.GridDisk(1)
		assertErr(t, err)
		assertErrIs(t, err, ErrCellInvalid)
	})
}

func TestGridDiskDistances(t *testing.T) {
	t.Parallel()

	t.Run("no pentagon", func(t *testing.T) {
		t.Parallel()
		rings, err := validCell.GridDiskDistances(len(validDiskDist3_1) - 1)
		assertNoErr(t, err)
		assertEqualDiskDistances(t, validDiskDist3_1, rings)
	})

	t.Run("pentagon centered", func(t *testing.T) {
		t.Parallel()
		assertNoPanic(t, func() {
			rings, err := GridDiskDistances(pentagonCell, 1)
			assertNoErr(t, err)
			assertEqual(t, 2, len(rings), "expected 2 rings")
			assertEqual(t, 5, len(rings[1]), "expected 5 cells in second ring")
		})
	})

	t.Run("invalid k-ring", func(t *testing.T) {
		rings, err := GridDiskDistances(pentagonCell, -1)
		assertErr(t, err)
		assertErrIs(t, err, ErrDomain)
		assertNil(t, rings)
	})
}

func TestIsValid(t *testing.T) {
	t.Parallel()
	assertTrue(t, validCell.IsValid())
	assertFalse(t, Cell(0).IsValid())
}

func TestRoundtrip(t *testing.T) {
	t.Parallel()

	t.Run("latlng", func(t *testing.T) {
		t.Parallel()
		expectedGeo := LatLng{Lat: 1, Lng: 2}
		c, _ := LatLngToCell(expectedGeo, MaxResolution)
		actualGeo, _ := CellToLatLng(c)
		assertEqualLatLng(t, expectedGeo, actualGeo)

		expectedCell, _ := expectedGeo.Cell(MaxResolution)
		expectedLatLng, _ := expectedCell.LatLng()
		assertEqualLatLng(t, expectedGeo, expectedLatLng)
	})

	t.Run("cell", func(t *testing.T) {
		t.Parallel()
		geo, _ := CellToLatLng(validCell)
		actualCell, _ := LatLngToCell(geo, validCell.Resolution())
		assertEqual(t, validCell, actualCell)
	})
}

func TestResolution(t *testing.T) {
	t.Parallel()

	for i := 1; i <= MaxResolution; i++ {
		c, _ := LatLngToCell(validLatLng1, i)
		assertEqual(t, i, c.Resolution())
	}

	edges, _ := validCell.DirectedEdges()
	for _, e := range edges {
		assertEqual(t, validCell.Resolution(), e.Resolution())
	}
}

func TestBaseCellNumber(t *testing.T) {
	t.Parallel()
	bcID := validCell.BaseCellNumber()
	assertEqual(t, 6, bcID)
}

func TestParent(t *testing.T) {
	t.Parallel()
	// get the index's parent by requesting that index's resolution+1
	parent, err := validCell.ImmediateParent()
	assertNoErr(t, err)

	// get the children at the resolution of the original index
	children, _ := parent.ImmediateChildren()

	assertCellIn(t, validCell, children)

	_, err = validCell.Parent(-1)
	assertErr(t, err)
	assertErrIs(t, err, ErrResolutionDomain)
}

func TestChildren_Error(t *testing.T) {
	t.Parallel()

	children, err := validCell.Children(-1)
	assertErr(t, err)
	assertErrIs(t, err, ErrResolutionDomain)
	assertNil(t, children)
}

func TestCompactCells(t *testing.T) {
	t.Parallel()

	in := flattenDisks(validDiskDist3_1[:2])
	t.Logf("in: %v", in)
	out, err := CompactCells(in)
	t.Logf("out: %v", in)
	assertNoErr(t, err)
	assertEqual(t, 1, len(out))

	p, _ := validDiskDist3_1[0][0].ImmediateParent()
	assertEqual(t, p, out[0])

	_, err = CompactCells([]Cell{-1})
	assertErr(t, err)
	assertErrIs(t, err, ErrCellInvalid)
}

func TestUncompactCells(t *testing.T) {
	t.Parallel()

	// get the index's parent by requesting that index's resolution+1
	parent, _ := validCell.ImmediateParent()
	out, err := UncompactCells([]Cell{parent}, parent.Resolution()+1)
	assertNoErr(t, err)
	assertCellIn(t, validCell, out)

	out, err = UncompactCells([]Cell{parent}, -1)
	assertErr(t, err)
	assertErrIs(t, err, ErrRsolutionMismatch)
	assertNil(t, out)
}

func TestChildPosToCell(t *testing.T) {
	t.Parallel()

	children, _ := validCell.Children(6)

	cell, err := validCell.ChildPosToCell(0, 6)
	assertNoErr(t, err)
	assertEqual(t, children[0], cell)

	cell, err = ChildPosToCell(0, validCell, 6)
	assertNoErr(t, err)
	assertEqual(t, children[0], cell)

	_, err = validCell.ChildPosToCell(0, -1)
	assertErr(t, err)
	assertErrIs(t, err, ErrResolutionDomain)
}

func TestChildPos(t *testing.T) {
	t.Parallel()

	children, _ := validCell.Children(7)

	pos, err := children[32].ChildPos(validCell.Resolution())
	assertNoErr(t, err)
	assertEqual(t, 32, pos)

	pos, err = CellToChildPos(children[32], validCell.Resolution())
	assertNoErr(t, err)
	assertEqual(t, 32, pos)

	_, err = validCell.ChildPos(-1)
	assertErr(t, err)
	assertErrIs(t, err, ErrResolutionDomain)
}

func TestIsResClassIII(t *testing.T) {
	t.Parallel()

	p, _ := validCell.ImmediateParent()
	assertTrue(t, validCell.IsResClassIII())
	assertFalse(t, p.IsResClassIII())
}

func TestIsPentagon(t *testing.T) {
	t.Parallel()
	assertFalse(t, validCell.IsPentagon())
	assertTrue(t, pentagonCell.IsPentagon())
}

func TestIsNeighbor(t *testing.T) {
	t.Parallel()

	isNeighbor, err := validCell.IsNeighbor(pentagonCell)
	assertErr(t, err)
	assertErrIs(t, err, ErrRsolutionMismatch)
	assertFalse(t, isNeighbor)

	edges, _ := validCell.DirectedEdges()
	dest, _ := edges[0].Destination()
	isNeighbor, err = dest.IsNeighbor(validCell)
	assertNoErr(t, err)
	assertTrue(t, isNeighbor)
}

func TestDirectedEdge(t *testing.T) {
	t.Parallel()

	origin := validDiskDist3_1[1][0]
	edges, err := origin.DirectedEdges()
	assertNoErr(t, err)

	destination, err := edges[0].Destination()
	assertNoErr(t, err)

	edge, err := origin.DirectedEdge(destination)
	assertNoErr(t, err)

	t.Run("is valid", func(t *testing.T) {
		t.Parallel()
		assertTrue(t, edge.IsValid())
		assertFalse(t, DirectedEdge(validCell).IsValid())
	})

	t.Run("get origin/destination from edge", func(t *testing.T) {
		t.Parallel()
		edgeOrigin, err := edge.Origin()
		assertNoErr(t, err)
		assertEqual(t, origin, edgeOrigin)

		edgeDestination, err := edge.Destination()
		assertNoErr(t, err)
		assertEqual(t, destination, edgeDestination)

		// shadow origin/destination
		cells, err := edge.Cells()
		assertNoErr(t, err)

		origin, destination := cells[0], cells[1]
		assertEqual(t, origin, edgeOrigin)
		assertEqual(t, destination, edgeDestination)
	})

	t.Run("edge cells error", func(t *testing.T) {
		t.Parallel()
		cells, err := DirectedEdge(-1).Cells()
		assertErr(t, err)
		assertErrIs(t, err, ErrDirectedEdgeInvalid)
		assertNil(t, cells)
	})

	t.Run("get edges from hexagon", func(t *testing.T) {
		t.Parallel()
		edges, err := validCell.DirectedEdges()
		assertNoErr(t, err)
		assertEqual(t, 6, len(edges), "hexagon has 6 edges")
	})

	t.Run("get edges from pentagon", func(t *testing.T) {
		t.Parallel()
		edges, err := pentagonCell.DirectedEdges()
		assertNoErr(t, err)
		assertEqual(t, 5, len(edges), "pentagon has 5 edges")
	})

	t.Run("get boundary from edge", func(t *testing.T) {
		t.Parallel()
		gb, err := edge.Boundary()
		assertNoErr(t, err)
		assertEqual(t, 2, len(gb), "edge has 2 boundary cells")
	})

	t.Run("boundary error", func(t *testing.T) {
		t.Parallel()
		gb, err := DirectedEdge(-1).Boundary()
		assertErr(t, err)
		assertErrIs(t, err, ErrDirectedEdgeInvalid)
		assertNil(t, gb)
	})

	t.Run("error", func(t *testing.T) {
		t.Parallel()
		_, err := validCell.DirectedEdge(-1)
		assertErr(t, err)
		assertErrIs(t, err, ErrNotNeighbors)
	})
}

func TestStrings(t *testing.T) {
	t.Parallel()

	t.Run("bad string", func(t *testing.T) {
		t.Parallel()
		i := IndexFromString("oops")
		assertEqual(t, 0, i)
	})

	t.Run("good string round trip", func(t *testing.T) {
		t.Parallel()
		i := IndexFromString(validCell.String())

		//nolint:gosec // IndexFromString returns uint64 and fixing that to detect integer overflows will break package API. Let's skip it for now.
		assertEqual(t, validCell, Cell(i))
	})

	t.Run("no 0x prefix", func(t *testing.T) {
		t.Parallel()
		h3addr := validCell.String()
		assertEqual(t, "850dab63fffffff", h3addr)
	})

	t.Run("marshalling text", func(t *testing.T) {
		t.Parallel()
		c := Cell(0)
		text, err := validCell.MarshalText()
		assertNoErr(t, err)

		err = c.UnmarshalText([]byte("0x" + string(text)))
		assertNoErr(t, err)
		assertEqual(t, validCell, c)

		err = c.UnmarshalText([]byte(""))
		assertErr(t, err)
	})
}

func TestPolygonToCells(t *testing.T) {
	t.Parallel()

	t.Run("empty", func(t *testing.T) {
		t.Parallel()
		cells, err := PolygonToCells(GeoPolygon{}, 6)
		assertNoErr(t, err)
		assertEqual(t, 0, len(cells))
	})

	t.Run("without holes", func(t *testing.T) {
		t.Parallel()

		cells, err := validGeoPolygonNoHoles.Cells(6)
		assertNoErr(t, err)

		expectedIndexes := []Cell{
			0x860dab607ffffff,
			0x860dab60fffffff,
			0x860dab617ffffff,
			0x860dab61fffffff,
			0x860dab627ffffff,
			0x860dab62fffffff,
			0x860dab637ffffff,
		}
		assertEqualCells(t, expectedIndexes, cells)
	})

	t.Run("with hole", func(t *testing.T) {
		t.Parallel()

		cells, err := validGeoPolygonHoles.Cells(6)
		assertNoErr(t, err)

		expectedIndexes := []Cell{
			0x860dab60fffffff,
			0x860dab617ffffff,
			0x860dab61fffffff,
			0x860dab627ffffff,
			0x860dab62fffffff,
			0x860dab637ffffff,
		}
		assertEqualCells(t, expectedIndexes, cells)
	})

	t.Run("error", func(t *testing.T) {
		t.Parallel()

		cells, err := validGeoPolygonHoles.Cells(-1)
		assertErr(t, err)
		assertErrIs(t, err, ErrResolutionDomain)
		assertNil(t, cells)
	})
}

func TestCellsToMultiPolygon(t *testing.T) {
	t.Parallel()

	// 7 cells in disk -> 1 polygon, 18-point loop, and no holes
	c, _ := LatLngToCell(NewLatLng(0, 0), 10)
	cells, _ := GridDisk(c, 1)
	res, err := CellsToMultiPolygon(cells)
	assertNoErr(t, err)
	assertEqual(t, len(res), 1)
	assertEqual(t, len(res[0].GeoLoop), 18)
	assertEqual(t, len(res[0].Holes), 0)

	// 6 cells in ring -> 1 polygon, 18-point loop, and 1 6-point hole
	c, _ = LatLngToCell(NewLatLng(0, 0), 10)
	cells, _ = GridDisk(c, 1)
	res, err = CellsToMultiPolygon(cells[1:])
	assertNoErr(t, err)
	assertEqual(t, len(res), 1)
	assertEqual(t, len(res[0].GeoLoop), 18)
	assertEqual(t, len(res[0].Holes), 1)
	assertEqual(t, len(res[0].Holes[0]), 6)

	// 2 hexagons connected -> 1 polygon, 10-point loop (2 shared points) and no holes
	c, _ = LatLngToCell(NewLatLng(0, 0), 10)
	cells, _ = GridDisk(c, 1)
	res, err = CellsToMultiPolygon(cells[:2])
	assertNoErr(t, err)
	assertEqual(t, len(res), 1)
	assertEqual(t, len(res[0].GeoLoop), 10)
	assertEqual(t, len(res[0].Holes), 0)

	// 2 distinct disks -> 2 polygons, 2 18-point loops, and no holes
	c, _ = LatLngToCell(NewLatLng(0, 0), 10)
	cells1, _ := GridDisk(c, 1)

	c, _ = LatLngToCell(NewLatLng(10, 10), 10)
	cells2, _ := GridDisk(c, 1)
	cells = append(cells1, cells2...)
	res, err = CellsToMultiPolygon(cells)
	assertNoErr(t, err)
	assertEqual(t, len(res), 2)
	assertEqual(t, len(res[0].GeoLoop), 18)
	assertEqual(t, len(res[0].Holes), 0)
	assertEqual(t, len(res[1].GeoLoop), 18)
	assertEqual(t, len(res[1].Holes), 0)

	// empty
	res, err = CellsToMultiPolygon([]Cell{})
	assertNoErr(t, err)
	assertEqual(t, len(res), 0)

	// Error.
	res, err = CellsToMultiPolygon([]Cell{-1})
	assertErr(t, err)
	assertErrIs(t, err, ErrCellInvalid)
	assertNil(t, res)
}

func TestGridPath(t *testing.T) {
	t.Parallel()
	path, err := lineStartCell.GridPath(lineEndCell)

	assertNoErr(t, err)
	assertEqual(t, lineStartCell, path[0])
	assertEqual(t, lineEndCell, path[len(path)-1])

	for i := 0; i < len(path)-1; i++ {
		isNeighbor, _ := path[i].IsNeighbor(path[i+1])
		assertTrue(t, isNeighbor)
	}

	path, err = GridPath(1, -1)
	assertErr(t, err)
	assertErrIs(t, err, ErrRsolutionMismatch)
	assertNil(t, path)

	c1, _ := NewLatLng(1, 1).Cell(5)
	c2, _ := NewLatLng(50.10320148224132, -143.47849001502516).Cell(5)
	path, err = GridPath(c1, c2)
	assertErr(t, err)
	assertErrIs(t, err, ErrFailed)
	assertNil(t, path)
}

func TestHexAreaKm2(t *testing.T) { //nolint:dupl // // it's ok to have duplication in tests.
	t.Parallel()

	t.Run("min resolution", func(t *testing.T) {
		t.Parallel()
		area, err := HexagonAreaAvgKm2(0)
		assertNoErr(t, err)
		assertEqualEps(t, float64(4357449.4161), area)
	})

	t.Run("max resolution", func(t *testing.T) {
		t.Parallel()
		area, err := HexagonAreaAvgKm2(15)
		assertNoErr(t, err)
		assertEqualEps(t, float64(0.0000009), area)
	})

	t.Run("mid resolution", func(t *testing.T) {
		t.Parallel()
		area, err := HexagonAreaAvgKm2(8)
		assertNoErr(t, err)
		assertEqualEps(t, float64(0.7373276), area)
	})

	t.Run("resolution error", func(t *testing.T) {
		t.Parallel()
		_, err := HexagonAreaAvgKm2(-1)
		assertErr(t, err)
		assertErrIs(t, err, ErrResolutionDomain)
	})
}

func TestHexAreaM2(t *testing.T) { //nolint:dupl // // it's ok to have duplication in tests.
	t.Parallel()

	t.Run("min resolution", func(t *testing.T) {
		t.Parallel()
		area, err := HexagonAreaAvgM2(0)
		assertNoErr(t, err)
		assertEqualEps(t, float64(4357449416078.3901), area)
	})

	t.Run("max resolution", func(t *testing.T) {
		t.Parallel()
		area, err := HexagonAreaAvgM2(15)
		assertNoErr(t, err)
		assertEqualEps(t, float64(0.8953), area)
	})

	t.Run("mid resolution", func(t *testing.T) {
		t.Parallel()
		area, err := HexagonAreaAvgM2(8)
		assertNoErr(t, err)
		assertEqualEps(t, float64(737327.5976), area)
	})

	t.Run("resolution error", func(t *testing.T) {
		t.Parallel()
		_, err := HexagonAreaAvgM2(-1)
		assertErr(t, err)
		assertErrIs(t, err, ErrResolutionDomain)
	})
}

func TestPointDistRads(t *testing.T) {
	t.Parallel()
	distance := GreatCircleDistanceRads(validLatLng1, validLatLng2)
	assertEqualEps(t, float64(0.6796147656451452), distance)
}

func TestPointDistKm(t *testing.T) {
	t.Parallel()
	distance := GreatCircleDistanceKm(validLatLng1, validLatLng2)
	assertEqualEps(t, float64(4329.830552183446), distance)
}

func TestPointDistM(t *testing.T) {
	t.Parallel()
	distance := GreatCircleDistanceM(validLatLng1, validLatLng2)
	assertEqualEps(t, float64(4329830.5521834465), distance)
}

func TestCellAreaRads2(t *testing.T) {
	t.Parallel()
	area, err := CellAreaRads2(validCell)
	assertNoErr(t, err)
	assertEqualEps(t, float64(0.000006643967854567278), area)

	_, err = CellAreaRads2(-1)
	assertErr(t, err)
	assertErrIs(t, err, ErrCellInvalid)
}

func TestCellAreaKm2(t *testing.T) {
	t.Parallel()
	area, err := CellAreaKm2(validCell)
	assertNoErr(t, err)
	assertEqualEps(t, float64(269.6768779509321), area)

	_, err = CellAreaKm2(-1)
	assertErr(t, err)
	assertErrIs(t, err, ErrCellInvalid)
}

func TestCellAreaM2(t *testing.T) {
	t.Parallel()
	area, err := CellAreaM2(validCell)
	assertNoErr(t, err)
	assertEqualEps(t, float64(269676877.95093215), area)

	_, err = CellAreaM2(-1)
	assertErr(t, err)
	assertErrIs(t, err, ErrCellInvalid)
}

func TestHexagonEdgeLengthKm(t *testing.T) { //nolint:dupl // // it's ok to have duplication in tests.
	t.Parallel()
	t.Run("min resolution", func(t *testing.T) {
		t.Parallel()
<<<<<<< HEAD
		length, err := HexagonEdgeLengthAvgKm(0)
		assertNoErr(t, err)
		assertEqual(t, float64(1107.712591), length)
	})
	t.Run("max resolution", func(t *testing.T) {
		t.Parallel()
		length, err := HexagonEdgeLengthAvgKm(15)
		assertNoErr(t, err)
		assertEqual(t, float64(0.000509713), length)
	})
	t.Run("mid resolution", func(t *testing.T) {
		t.Parallel()
		length, err := HexagonEdgeLengthAvgKm(8)
		assertNoErr(t, err)
		assertEqual(t, float64(0.461354684), length)
	})
	t.Run("invalid resolution", func(t *testing.T) {
		t.Parallel()
		_, err := HexagonEdgeLengthAvgKm(-1)
		assertErr(t, err)
		assertErrIs(t, err, ErrResolutionDomain)
=======
		assertEqual(t, 1281.256011, HexagonEdgeLengthAvgKm(0))
	})
	t.Run("max resolution", func(t *testing.T) {
		t.Parallel()
		assertEqual(t, 0.000584169, HexagonEdgeLengthAvgKm(15))
	})
	t.Run("mid resolution", func(t *testing.T) {
		t.Parallel()
		assertEqual(t, 0.53141401, HexagonEdgeLengthAvgKm(8))
>>>>>>> d93ec710
	})
}

func TestHexagonEdgeLengthM(t *testing.T) { //nolint:dupl // // it's ok to have duplication in tests.
	t.Parallel()
	t.Run("min resolution", func(t *testing.T) {
		t.Parallel()
<<<<<<< HEAD
		area, err := HexagonEdgeLengthAvgM(0)
		assertNoErr(t, err)
		assertEqual(t, float64(1107712.591), area)
	})
	t.Run("max resolution", func(t *testing.T) {
		t.Parallel()
		area, err := HexagonEdgeLengthAvgM(15)
		assertNoErr(t, err)
		assertEqual(t, float64(0.509713273), area)
	})
	t.Run("mid resolution", func(t *testing.T) {
		t.Parallel()
		area, err := HexagonEdgeLengthAvgM(8)
		assertNoErr(t, err)
		assertEqual(t, float64(461.3546837), area)
=======
		area := HexagonEdgeLengthAvgM(0)
		assertEqual(t, 1281256.011, area)
	})
	t.Run("max resolution", func(t *testing.T) {
		t.Parallel()
		area := HexagonEdgeLengthAvgM(15)
		assertEqual(t, 0.584168630, area)
	})
	t.Run("mid resolution", func(t *testing.T) {
		t.Parallel()
		area := HexagonEdgeLengthAvgM(8)
		assertEqual(t, 531.4140101, area)
>>>>>>> d93ec710
	})
	t.Run("invalid resolution", func(t *testing.T) {
		t.Parallel()
		_, err := HexagonEdgeLengthAvgM(-1)
		assertErr(t, err)
		assertErrIs(t, err, ErrResolutionDomain)
	})
}

func TestEdgeLengthRads(t *testing.T) {
	t.Parallel()
	length, err := EdgeLengthRads(validEdge)
	assertNoErr(t, err)
	assertEqualEps(t, float64(0.001569665746947077), length)

	_, err = EdgeLengthRads(-1)
	assertErr(t, err)
	assertErrIs(t, err, ErrDirectedEdgeInvalid)
}

func TestEdgeLengthKm(t *testing.T) {
	t.Parallel()

	distance, err := EdgeLengthKm(validEdge)
	assertNoErr(t, err)
	assertEqualEps(t, float64(10.00035174544159), distance)

	_, err = EdgeLengthKm(-1)
	assertErr(t, err)
	assertErrIs(t, err, ErrDirectedEdgeInvalid)
}

func TestEdgeLengthM(t *testing.T) {
	t.Parallel()

	distance, err := EdgeLengthM(validEdge)
	assertNoErr(t, err)
	assertEqualEps(t, float64(10000.351745441589), distance)

	_, err = EdgeLengthM(-1)
	assertErr(t, err)
	assertErrIs(t, err, ErrDirectedEdgeInvalid)
}

func TestNumCells(t *testing.T) {
	t.Parallel()
	t.Run("min resolution", func(t *testing.T) {
		t.Parallel()
		assertEqual(t, 122, NumCells(0))
	})
	t.Run("max resolution", func(t *testing.T) {
		t.Parallel()
		assertEqual(t, 569707381193162, NumCells(15))
	})
	t.Run("mid resolution", func(t *testing.T) {
		t.Parallel()
		assertEqual(t, 691776122, NumCells(8))
	})
}

func TestRes0Cells(t *testing.T) {
	t.Parallel()
	cells, err := Res0Cells()

	assertNoErr(t, err)
	assertEqual(t, 122, len(cells))
	assertEqual(t, Cell(0x8001fffffffffff), cells[0])
	assertEqual(t, Cell(0x80f3fffffffffff), cells[121])
}

func TestGridDistance(t *testing.T) {
	t.Parallel()

	dist, err := lineStartCell.GridDistance(lineEndCell)
	assertEqual(t, 1823, dist)
	assertNoErr(t, err)

	_, err = GridDistance(-1, -2)
	assertErr(t, err)
	assertErrIs(t, err, ErrCellInvalid)
}

func TestCenterChild(t *testing.T) {
	t.Parallel()

	child, err := validCell.CenterChild(15)
	assertNoErr(t, err)
	assertEqual(t, Cell(0x8f0dab600000000), child)

	_, err = validCell.CenterChild(-1)
	assertErr(t, err)
	assertErrIs(t, err, ErrResolutionDomain)
}

func TestIcosahedronFaces(t *testing.T) {
	t.Parallel()

	faces, err := validDiskDist3_1[1][1].IcosahedronFaces()

	assertEqual(t, 1, len(faces))
	assertEqual(t, 1, faces[0])
	assertNoErr(t, err)

	c := Cell(-1)

	_, err = c.IcosahedronFaces()
	assertErr(t, err)
	assertErrIs(t, err, ErrCellInvalid)
}

func TestPentagons(t *testing.T) {
	t.Parallel()

	for _, res := range []int{0, 8, 15} {
		res := res
		t.Run(fmt.Sprintf("res=%d", res), func(t *testing.T) {
			t.Parallel()

			pentagons, err := Pentagons(res)
			assertNoErr(t, err)
			assertEqual(t, 12, len(pentagons))

			for _, pentagon := range pentagons {
				assertTrue(t, pentagon.IsPentagon())
				assertEqual(t, res, pentagon.Resolution())
			}
		})
	}

	_, err := Pentagons(-1)
	assertErr(t, err)
	assertErrIs(t, err, ErrResolutionDomain)
}

func TestCellToVertex(t *testing.T) {
	t.Parallel()

	testCases := []struct {
		expectedErr    error
		cell           Cell
		expectedVertex Cell
		vertexNum      int
	}{
		{cell: validCell, expectedVertex: 0x2050dab63fffffff, vertexNum: 0, expectedErr: nil},
		{cell: validCell, expectedVertex: 0, vertexNum: 6, expectedErr: ErrDomain}, // vertex num should be between 0 and 5 for hexagonal cells.
	}

	for i, tc := range testCases {
		tc := tc

		t.Run(fmt.Sprint(i), func(t *testing.T) {
			t.Parallel()

			vertex, err := CellToVertex(tc.cell, tc.vertexNum)
			assertErrIs(t, err, tc.expectedErr)
			assertEqual(t, tc.expectedVertex, vertex)
		})
	}
}

func TestCellToVertexes(t *testing.T) {
	t.Parallel()

	testCases := []struct {
		expectedErr error
		cell        Cell
		numVertexes int
	}{
		{cell: validCell, numVertexes: 6, expectedErr: nil},
		{cell: pentagonCell, numVertexes: 5, expectedErr: nil},
		{cell: -1, numVertexes: 0, expectedErr: ErrFailed}, // Invalid cell.
	}

	for _, tc := range testCases {
		tc := tc
		t.Run(fmt.Sprint(tc.numVertexes), func(t *testing.T) {
			t.Parallel()

			vertexes, err := CellToVertexes(tc.cell)
			assertErrIs(t, err, tc.expectedErr)
			assertEqual(t, tc.numVertexes, len(vertexes))
		})
	}
}

func TestVertexToLatLng(t *testing.T) {
	t.Parallel()

	vertex, _ := CellToVertex(validCell, 0)

	testCases := []struct {
		expectedErr    error
		vertex         Cell
		expectedLatLng LatLng
	}{
		{vertex: vertex, expectedLatLng: LatLng{Lat: 67.22475, Lng: -168.52301}, expectedErr: nil},
		{vertex: -1, expectedLatLng: LatLng{}, expectedErr: ErrCellInvalid}, // Invalid vertex.
	}

	for i, tc := range testCases {
		tc := tc

		t.Run(fmt.Sprint(i), func(t *testing.T) {
			t.Parallel()

			latLng, err := VertexToLatLng(tc.vertex)
			assertErrIs(t, err, tc.expectedErr)
			assertEqualLatLng(t, tc.expectedLatLng, latLng)
		})
	}
}

func TestIsValidVertex(t *testing.T) {
	t.Parallel()

	assertFalse(t, IsValidVertex(0))
	assertTrue(t, IsValidVertex(2473183460575936511))
}

func equalEps(expected, actual float64) bool {
	return math.Abs(expected-actual) < eps
}

func assertErr(t *testing.T, err error) {
	t.Helper()

	if err == nil {
		t.Errorf("expected error, got nil")
	}
}

func assertErrIs(t *testing.T, err, target error) {
	t.Helper()

	if errors.Is(err, target) {
		return
	}

	t.Errorf("errors don't match, err: %s, target err: %s", err, target)
}

func assertNoErr(t *testing.T, err error) {
	t.Helper()

	if err != nil {
		t.Errorf("unexpected error: %v", err)
	}
}

func assertEqual[T comparable](t *testing.T, expected, actual T, msgAndArgs ...any) {
	t.Helper()

	if expected != actual {
		var (
			expStr, actStr string

			e, a any = expected, actual
		)

		switch e.(type) {
		case Cell:
			expStr = fmt.Sprintf("%s (res=%d)", e.(Cell), e.(Cell).Resolution())
			actStr = fmt.Sprintf("%s (res=%d)", a.(Cell), a.(Cell).Resolution())
		default:
			expStr = fmt.Sprintf("%v", e)
			actStr = fmt.Sprintf("%v", a)
		}

		t.Errorf("%v != %v", expStr, actStr)
		logMsgAndArgs(t, msgAndArgs...)
	}
}

func assertEqualEps(t *testing.T, expected, actual float64, msgAndArgs ...any) {
	t.Helper()

	if !equalEps(expected, actual) {
		t.Errorf("%0.4f > %v (%0.4f - %0.4f)", math.Abs(expected-actual), eps, expected, actual)
		logMsgAndArgs(t, msgAndArgs...)
	}
}

func assertEqualLatLng(t *testing.T, expected, actual LatLng) {
	t.Helper()
	assertEqualEps(t, expected.Lat, actual.Lat, "latitude mismatch")
	assertEqualEps(t, expected.Lng, actual.Lng, "longitude mismatch")
}

func assertEqualLatLngs(t *testing.T, expected, actual []LatLng, msgAndArgs ...any) {
	t.Helper()

	if len(expected) != len(actual) {
		t.Errorf("length mismatch: %v != %v", len(expected), len(actual))
		logMsgAndArgs(t, msgAndArgs...)

		return
	}

	count := 0

	for i, ll := range expected {
		equalLat := equalEps(ll.Lat, actual[i].Lat)
		equalLng := equalEps(ll.Lng, actual[i].Lng)

		if !equalLat || !equalLng {
			latStr := tern(equalLat, fmt.Sprintf("%v", ll.Lat), fmt.Sprintf("%v != %v", ll.Lat, actual[i].Lat))
			lngStr := tern(equalLng, fmt.Sprintf("%v", ll.Lng), fmt.Sprintf("%v != %v", ll.Lng, actual[i].Lng))

			t.Errorf("LatLngs[%d]: (%s, %s)", i, latStr, lngStr)
			logMsgAndArgs(t, msgAndArgs...)

			count++

			if count > 10 {
				t.Log("...and more")
				break
			}
		}
	}
}

func assertEqualCells(t *testing.T, expected, actual []Cell, msgAndArgs ...any) {
	t.Helper()

	if len(expected) != len(actual) {
		t.Errorf("length mismatch: %v != %v", len(expected), len(actual))
		logMsgAndArgs(t, msgAndArgs...)

		return
	}

	expected = sortCells(copyCells(expected))
	actual = sortCells(copyCells(actual))

	count := 0

	for i, c := range expected {
		if c != actual[i] {
			t.Errorf("Cells[%d]: %v != %v", i, c, actual[i])
			logMsgAndArgs(t, msgAndArgs...)

			count++

			if count > 10 {
				t.Log("...and more")
				break
			}
		}
	}
}

func assertEqualDiskDistances(t *testing.T, expected, actual [][]Cell) {
	t.Helper()

	if len(expected) != len(actual) {
		t.Errorf("number of rings mismatch: %v != %v", len(expected), len(actual))
		return
	}

	expected = copyRings(expected)
	actual = copyRings(actual)

	for i := range expected {
		if len(expected[i]) != len(actual[i]) {
			t.Errorf("ring[%d] length mismatch: %v != %v", i, len(expected[i]), len(actual[i]))
			return
		}

		expected[i] = sortCells(expected[i])
		actual[i] = sortCells(actual[i])

		for j, cell := range expected[i] {
			if cell != actual[i][j] {
				t.Errorf("ring[%d][%d] mismatch: %v != %v", i, j, cell, actual[i][j])
				return
			}
		}
	}
}

func assertEqualDisks(t *testing.T, expected, actual []Cell) {
	t.Helper()

	if len(expected) != len(actual) {
		t.Errorf("disk size mismatch: %v != %v", len(expected), len(actual))
		return
	}

	expected = sortCells(copyCells(expected))
	actual = sortCells(copyCells(actual))

	count := 0

	for i, cell := range expected {
		if cell != actual[i] {
			t.Errorf("cell[%d]: %v != %v", i, cell, actual[i])

			count++

			if count > 5 {
				t.Logf("... and more")
				break
			}
		}
	}
}

func assertCellIn(t *testing.T, needle Cell, haystack []Cell) {
	t.Helper()

	var found bool
	for _, h := range haystack {
		found = needle == h
		if found {
			break
		}
	}

	if !found {
		t.Errorf("%v not found in %+v", needle, haystack)
	}
}

func assertNoPanic(t *testing.T, f func()) {
	t.Helper()

	defer func() {
		if r := recover(); r != nil {
			t.Errorf("panic: %v", r)
		}
	}()
	f()
}

func assertFalse(t *testing.T, b bool) {
	t.Helper()
	assertEqual(t, false, b)
}

func assertTrue(t *testing.T, b bool) {
	t.Helper()
	assertEqual(t, true, b)
}

func assertNil(t *testing.T, val any) {
	t.Helper()

	if val == nil {
		return
	}

	value := reflect.ValueOf(val)
	switch value.Kind() {
	case
		reflect.Chan, reflect.Func,
		reflect.Interface, reflect.Map,
		reflect.Ptr, reflect.Slice, reflect.UnsafePointer:
		if value.IsNil() {
			return
		}
	default:
		t.Errorf("expected value to be nil, got: %v", val)
		return
	}

	t.Errorf("expected value to be nil, got: %v", val)
}

func sortCells(s []Cell) []Cell {
	sort.SliceStable(s, func(i, j int) bool {
		return s[i] < s[j]
	})

	return s
}

func logMsgAndArgs(t *testing.T, msgAndArgs ...any) {
	t.Helper()

	if len(msgAndArgs) > 0 {
		t.Logf(msgAndArgs[0].(string), msgAndArgs[1:]...)
	}
}

func flattenDisks(diskDist [][]Cell) []Cell {
	if len(diskDist) == 0 {
		return nil
	}

	flat := make([]Cell, 0, maxGridDiskSize(len(diskDist)-1))
	for _, disk := range diskDist {
		flat = append(flat, append([]Cell{}, disk...)...)
	}

	return flat
}

func tern(b bool, x, y string) string {
	if b {
		return x
	}

	return y
}

func copyRings(s [][]Cell) [][]Cell {
	c := make([][]Cell, len(s))
	copy(c, s)

	for i := range c {
		c[i] = append([]Cell{}, s[i]...)
	}

	return c
}

func copyCells(s []Cell) []Cell {
	c := make([]Cell, len(s))
	copy(c, s)

	return c
}

func TestToErr(t *testing.T) {
	t.Parallel()

	t.Run("success", func(t *testing.T) {
		t.Parallel()
		assertNoErr(t, toErr(0))
	})

	t.Run("pentagon error", func(t *testing.T) {
		t.Parallel()
		assertErrIs(t, toErr(9), ErrPentagon)
	})

	t.Run("unknown error", func(t *testing.T) {
		t.Parallel()
		assertErrIs(t, toErr(999), ErrUnknown)
	})
}<|MERGE_RESOLUTION|>--- conflicted
+++ resolved
@@ -782,76 +782,46 @@
 	t.Parallel()
 	t.Run("min resolution", func(t *testing.T) {
 		t.Parallel()
-<<<<<<< HEAD
+
 		length, err := HexagonEdgeLengthAvgKm(0)
 		assertNoErr(t, err)
-		assertEqual(t, float64(1107.712591), length)
+		assertEqual(t, 1281.256011, length)
 	})
 	t.Run("max resolution", func(t *testing.T) {
 		t.Parallel()
+
 		length, err := HexagonEdgeLengthAvgKm(15)
 		assertNoErr(t, err)
-		assertEqual(t, float64(0.000509713), length)
+		assertEqual(t, 0.000584169, length)
 	})
 	t.Run("mid resolution", func(t *testing.T) {
 		t.Parallel()
+
 		length, err := HexagonEdgeLengthAvgKm(8)
 		assertNoErr(t, err)
-		assertEqual(t, float64(0.461354684), length)
-	})
-	t.Run("invalid resolution", func(t *testing.T) {
-		t.Parallel()
-		_, err := HexagonEdgeLengthAvgKm(-1)
-		assertErr(t, err)
-		assertErrIs(t, err, ErrResolutionDomain)
-=======
-		assertEqual(t, 1281.256011, HexagonEdgeLengthAvgKm(0))
+		assertEqual(t, 0.53141401, length)
+	})
+}
+
+func TestHexagonEdgeLengthM(t *testing.T) { //nolint:dupl // // it's ok to have duplication in tests.
+	t.Parallel()
+	t.Run("min resolution", func(t *testing.T) {
+		t.Parallel()
+		area, err := HexagonEdgeLengthAvgM(0)
+		assertNoErr(t, err)
+		assertEqual(t, 1281256.011, area)
 	})
 	t.Run("max resolution", func(t *testing.T) {
 		t.Parallel()
-		assertEqual(t, 0.000584169, HexagonEdgeLengthAvgKm(15))
+		area, err := HexagonEdgeLengthAvgM(15)
+		assertNoErr(t, err)
+		assertEqual(t, 0.584168630, area)
 	})
 	t.Run("mid resolution", func(t *testing.T) {
 		t.Parallel()
-		assertEqual(t, 0.53141401, HexagonEdgeLengthAvgKm(8))
->>>>>>> d93ec710
-	})
-}
-
-func TestHexagonEdgeLengthM(t *testing.T) { //nolint:dupl // // it's ok to have duplication in tests.
-	t.Parallel()
-	t.Run("min resolution", func(t *testing.T) {
-		t.Parallel()
-<<<<<<< HEAD
-		area, err := HexagonEdgeLengthAvgM(0)
-		assertNoErr(t, err)
-		assertEqual(t, float64(1107712.591), area)
-	})
-	t.Run("max resolution", func(t *testing.T) {
-		t.Parallel()
-		area, err := HexagonEdgeLengthAvgM(15)
-		assertNoErr(t, err)
-		assertEqual(t, float64(0.509713273), area)
-	})
-	t.Run("mid resolution", func(t *testing.T) {
-		t.Parallel()
 		area, err := HexagonEdgeLengthAvgM(8)
 		assertNoErr(t, err)
-		assertEqual(t, float64(461.3546837), area)
-=======
-		area := HexagonEdgeLengthAvgM(0)
-		assertEqual(t, 1281256.011, area)
-	})
-	t.Run("max resolution", func(t *testing.T) {
-		t.Parallel()
-		area := HexagonEdgeLengthAvgM(15)
-		assertEqual(t, 0.584168630, area)
-	})
-	t.Run("mid resolution", func(t *testing.T) {
-		t.Parallel()
-		area := HexagonEdgeLengthAvgM(8)
 		assertEqual(t, 531.4140101, area)
->>>>>>> d93ec710
 	})
 	t.Run("invalid resolution", func(t *testing.T) {
 		t.Parallel()
