/*
 * Copyright 2018 Uber Technologies, Inc.
 *
 * Licensed under the Apache License, Version 2.0 (the "License");
 * you may not use this file except in compliance with the License.
 * You may obtain a copy of the License at
 *
 *         http://www.apache.org/licenses/LICENSE-2.0
 *
 * Unless required by applicable law or agreed to in writing, software
 * distributed under the License is distributed on an "AS IS" BASIS,
 * WITHOUT WARRANTIES OR CONDITIONS OF ANY KIND, either express or implied.
 * See the License for the specific language governing permissions and
 * limitations under the License.
 */
package h3

import (
	"errors"
	"fmt"
	"math"
	"reflect"
	"sort"
	"testing"
)

const eps = 1e-4

// validH3Index resolution 5.
const (
	validCell     = Cell(0x850dab63fffffff)
	pentagonCell  = Cell(0x821c07fffffffff)
	lineStartCell = Cell(0x89283082803ffff)
	lineEndCell   = Cell(0x8929a5653c3ffff)
)

var (
	validDiskDist3_1 = [][]Cell{
		{
			validCell,
		},
		{
			0x850dab73fffffff,
			0x850dab7bfffffff,
			0x850dab6bfffffff,
			0x850dab6ffffffff,
			0x850dab67fffffff,
			0x850dab77fffffff,
		},
		{
			0x850dab0bfffffff,
			0x850dab47fffffff,
			0x850dab4ffffffff,
			0x850d8cb7fffffff,
			0x850d8ca7fffffff,
			0x850d8dd3fffffff,
			0x850d8dd7fffffff,
			0x850d8d9bfffffff,
			0x850d8d93fffffff,
			0x850dab2bfffffff,
			0x850dab3bfffffff,
			0x850dab0ffffffff,
		},
	}

	validLatLng1 = LatLng{
		Lat: 67.1509268640,
		Lng: -168.3908885810,
	}
	validLatLng2 = LatLng{
		Lat: 37.775705522929044,
		Lng: -122.41812765598296,
	}

	// validGeoLoop is the boundary of validCell_1.
	validGeoLoop = GeoLoop{
		{Lat: 67.224749856, Lng: -168.523006585},
		{Lat: 67.140938355, Lng: -168.626914333},
		{Lat: 67.067252558, Lng: -168.494913285},
		{Lat: 67.077062918, Lng: -168.259695931},
		{Lat: 67.160561948, Lng: -168.154801171},
		{Lat: 67.234563187, Lng: -168.286102782},
	}

	// bbox of boundary of validCell_1.
	validGeoLoopBbox = GeoLoop{
		{Lat: 67.067252558, Lng: -168.626914333},
		{Lat: 67.234563187, Lng: -168.626914333},
		{Lat: 67.234563187, Lng: -168.154801171},
		{Lat: 67.067252558, Lng: -168.154801171},
		{Lat: 67.067252558, Lng: -168.626914333},
	}

	validHole1 = GeoLoop{
		{Lat: 67.2, Lng: -168.4},
		{Lat: 67.1, Lng: -168.4},
		{Lat: 67.1, Lng: -168.3},
		{Lat: 67.2, Lng: -168.3},
	}

	validHole2 = GeoLoop{
		{Lat: 67.21, Lng: -168.41},
		{Lat: 67.22, Lng: -168.41},
		{Lat: 67.22, Lng: -168.42},
	}

	validGeoPolygonNoHoles = GeoPolygon{GeoLoop: validGeoLoop}

	validGeoPolygonHoles = GeoPolygon{
		GeoLoop: validGeoLoop,
		Holes: []GeoLoop{
			validHole1,
			validHole2,
		},
	}

	validEdge = DirectedEdge(0x1250dab73fffffff)
)

func TestLatLngToCell(t *testing.T) {
	t.Parallel()

	c, err := LatLngToCell(validLatLng1, 5)
	assertEqual(t, validCell, c)
	assertNoErr(t, err)

	_, err = LatLngToCell(NewLatLng(0, 0), MaxResolution+1)
	assertErr(t, err)
	assertErrIs(t, err, ErrResolutionDomain)
}

func TestCellToLatLng(t *testing.T) {
	t.Parallel()

	g, err := CellToLatLng(validCell)
	assertEqualLatLng(t, validLatLng1, g)
	assertNoErr(t, err)

	_, err = CellToLatLng(-1)
	assertErr(t, err)
	assertErrIs(t, err, ErrCellInvalid)
}

func TestToCellBoundary(t *testing.T) {
	t.Parallel()

	boundary, err := validCell.Boundary()
	assertEqualLatLngs(t, validGeoLoop[:], boundary[:])
	assertNoErr(t, err)

	c := Cell(-1)
	_, err = c.Boundary()
	assertErr(t, err)
	assertErrIs(t, err, ErrCellInvalid)
}

func TestCellToLocalIJ(t *testing.T) {
	t.Parallel()

	_, err := CellToLocalIJ(validCell, validCell)
	assertNoErr(t, err)

	_, err = CellToLocalIJ(-1, -1)
	assertErr(t, err)
	assertErrIs(t, err, ErrCellInvalid)
}

func TestLocalIJToCell(t *testing.T) {
	t.Parallel()

	ij, _ := CellToLocalIJ(validCell, validCell)
	c, err := LocalIJToCell(validCell, ij)
	assertNoErr(t, err)
	assertEqual(t, c, validCell)

	_, err = LocalIJToCell(-1, ij)
	assertErr(t, err)
	assertErrIs(t, err, ErrCellInvalid)
}

func TestGridDisk(t *testing.T) {
	t.Parallel()

	t.Run("no pentagon", func(t *testing.T) {
		t.Parallel()

		gd, err := validCell.GridDisk(len(validDiskDist3_1) - 1)
		assertEqualDisks(t,
			flattenDisks(validDiskDist3_1),
			gd,
		)
		assertNoErr(t, err)
	})

	t.Run("pentagon ok", func(t *testing.T) {
		t.Parallel()

		assertNoPanic(t, func() {
			disk, err := GridDisk(pentagonCell, 1)
			assertEqual(t, 6, len(disk), "expected pentagon disk to have 6 cells")
			assertNoErr(t, err)
		})
	})

	t.Run("invalid cell", func(t *testing.T) {
		t.Parallel()

		c := Cell(-1)
		_, err := c.GridDisk(1)
		assertErr(t, err)
		assertErrIs(t, err, ErrCellInvalid)
	})
}

func TestGridDiskDistances(t *testing.T) {
	t.Parallel()

	t.Run("no pentagon", func(t *testing.T) {
		t.Parallel()
		rings, err := validCell.GridDiskDistances(len(validDiskDist3_1) - 1)
		assertNoErr(t, err)
		assertEqualDiskDistances(t, validDiskDist3_1, rings)
	})

	t.Run("pentagon centered", func(t *testing.T) {
		t.Parallel()
		assertNoPanic(t, func() {
			rings, err := GridDiskDistances(pentagonCell, 1)
			assertNoErr(t, err)
			assertEqual(t, 2, len(rings), "expected 2 rings")
			assertEqual(t, 5, len(rings[1]), "expected 5 cells in second ring")
		})
	})

	t.Run("invalid k-ring", func(t *testing.T) {
		rings, err := GridDiskDistances(pentagonCell, -1)
		assertErr(t, err)
		assertErrIs(t, err, ErrDomain)
		assertNil(t, rings)
	})
}

func TestIsValid(t *testing.T) {
	t.Parallel()
	assertTrue(t, validCell.IsValid())
	assertFalse(t, Cell(0).IsValid())
}

func TestRoundtrip(t *testing.T) {
	t.Parallel()

	t.Run("latlng", func(t *testing.T) {
		t.Parallel()
		expectedGeo := LatLng{Lat: 1, Lng: 2}
		c, _ := LatLngToCell(expectedGeo, MaxResolution)
		actualGeo, _ := CellToLatLng(c)
		assertEqualLatLng(t, expectedGeo, actualGeo)

		expectedCell, _ := expectedGeo.Cell(MaxResolution)
		expectedLatLng, _ := expectedCell.LatLng()
		assertEqualLatLng(t, expectedGeo, expectedLatLng)
	})

	t.Run("cell", func(t *testing.T) {
		t.Parallel()
		geo, _ := CellToLatLng(validCell)
		actualCell, _ := LatLngToCell(geo, validCell.Resolution())
		assertEqual(t, validCell, actualCell)
	})
}

func TestResolution(t *testing.T) {
	t.Parallel()

	for i := 1; i <= MaxResolution; i++ {
		c, _ := LatLngToCell(validLatLng1, i)
		assertEqual(t, i, c.Resolution())
	}

	edges, _ := validCell.DirectedEdges()
	for _, e := range edges {
		assertEqual(t, validCell.Resolution(), e.Resolution())
	}
}

func TestBaseCellNumber(t *testing.T) {
	t.Parallel()
	bcID := validCell.BaseCellNumber()
	assertEqual(t, 6, bcID)
}

func TestParent(t *testing.T) {
	t.Parallel()
	// get the index's parent by requesting that index's resolution+1
	parent, err := validCell.ImmediateParent()
	assertNoErr(t, err)

	// get the children at the resolution of the original index
	children, _ := parent.ImmediateChildren()

	assertCellIn(t, validCell, children)

	_, err = validCell.Parent(-1)
	assertErr(t, err)
	assertErrIs(t, err, ErrResolutionDomain)
}

func TestChildren_Error(t *testing.T) {
	t.Parallel()

	children, err := validCell.Children(-1)
	assertErr(t, err)
	assertErrIs(t, err, ErrResolutionDomain)
	assertNil(t, children)
}

func TestCompactCells(t *testing.T) {
	t.Parallel()

	in := flattenDisks(validDiskDist3_1[:2])
	t.Logf("in: %v", in)
	out, err := CompactCells(in)
	t.Logf("out: %v", in)
	assertNoErr(t, err)
	assertEqual(t, 1, len(out))

	p, _ := validDiskDist3_1[0][0].ImmediateParent()
	assertEqual(t, p, out[0])

	_, err = CompactCells([]Cell{-1})
	assertErr(t, err)
	assertErrIs(t, err, ErrCellInvalid)
}

func TestUncompactCells(t *testing.T) {
	t.Parallel()

	// get the index's parent by requesting that index's resolution+1
	parent, _ := validCell.ImmediateParent()
	out, err := UncompactCells([]Cell{parent}, parent.Resolution()+1)
	assertNoErr(t, err)
	assertCellIn(t, validCell, out)

	out, err = UncompactCells([]Cell{parent}, -1)
	assertErr(t, err)
	assertErrIs(t, err, ErrRsolutionMismatch)
	assertNil(t, out)
}

func TestChildPosToCell(t *testing.T) {
	t.Parallel()

	children, _ := validCell.Children(6)

	cell, err := validCell.ChildPosToCell(0, 6)
	assertNoErr(t, err)
	assertEqual(t, children[0], cell)

	cell, err = ChildPosToCell(0, validCell, 6)
	assertNoErr(t, err)
	assertEqual(t, children[0], cell)

	_, err = validCell.ChildPosToCell(0, -1)
	assertErr(t, err)
	assertErrIs(t, err, ErrResolutionDomain)
}

func TestChildPos(t *testing.T) {
	t.Parallel()

	children, _ := validCell.Children(7)

	pos, err := children[32].ChildPos(validCell.Resolution())
	assertNoErr(t, err)
	assertEqual(t, 32, pos)

	pos, err = CellToChildPos(children[32], validCell.Resolution())
	assertNoErr(t, err)
	assertEqual(t, 32, pos)

	_, err = validCell.ChildPos(-1)
	assertErr(t, err)
	assertErrIs(t, err, ErrResolutionDomain)
}

func TestIsResClassIII(t *testing.T) {
	t.Parallel()

	p, _ := validCell.ImmediateParent()
	assertTrue(t, validCell.IsResClassIII())
	assertFalse(t, p.IsResClassIII())
}

func TestIsPentagon(t *testing.T) {
	t.Parallel()
	assertFalse(t, validCell.IsPentagon())
	assertTrue(t, pentagonCell.IsPentagon())
}

func TestIsNeighbor(t *testing.T) {
	t.Parallel()

	isNeighbor, err := validCell.IsNeighbor(pentagonCell)
	assertErr(t, err)
	assertErrIs(t, err, ErrRsolutionMismatch)
	assertFalse(t, isNeighbor)

	edges, _ := validCell.DirectedEdges()
	dest, _ := edges[0].Destination()
	isNeighbor, err = dest.IsNeighbor(validCell)
	assertNoErr(t, err)
	assertTrue(t, isNeighbor)
}

func TestDirectedEdge(t *testing.T) {
	t.Parallel()

	origin := validDiskDist3_1[1][0]
	edges, err := origin.DirectedEdges()
	assertNoErr(t, err)

	destination, err := edges[0].Destination()
	assertNoErr(t, err)

	edge, err := origin.DirectedEdge(destination)
	assertNoErr(t, err)

	t.Run("is valid", func(t *testing.T) {
		t.Parallel()
		assertTrue(t, edge.IsValid())
		assertFalse(t, DirectedEdge(validCell).IsValid())
	})

	t.Run("get origin/destination from edge", func(t *testing.T) {
		t.Parallel()
		edgeOrigin, err := edge.Origin()
		assertNoErr(t, err)
		assertEqual(t, origin, edgeOrigin)

		edgeDestination, err := edge.Destination()
		assertNoErr(t, err)
		assertEqual(t, destination, edgeDestination)

		// shadow origin/destination
		cells, err := edge.Cells()
		assertNoErr(t, err)

		origin, destination := cells[0], cells[1]
		assertEqual(t, origin, edgeOrigin)
		assertEqual(t, destination, edgeDestination)
	})

	t.Run("edge cells error", func(t *testing.T) {
		t.Parallel()
		cells, err := DirectedEdge(-1).Cells()
		assertErr(t, err)
		assertErrIs(t, err, ErrDirectedEdgeInvalid)
		assertNil(t, cells)
	})

	t.Run("get edges from hexagon", func(t *testing.T) {
		t.Parallel()
		edges, err := validCell.DirectedEdges()
		assertNoErr(t, err)
		assertEqual(t, 6, len(edges), "hexagon has 6 edges")
	})

	t.Run("get edges from pentagon", func(t *testing.T) {
		t.Parallel()
		edges, err := pentagonCell.DirectedEdges()
		assertNoErr(t, err)
		assertEqual(t, 5, len(edges), "pentagon has 5 edges")
	})

	t.Run("get boundary from edge", func(t *testing.T) {
		t.Parallel()
		gb, err := edge.Boundary()
		assertNoErr(t, err)
		assertEqual(t, 2, len(gb), "edge has 2 boundary cells")
	})

	t.Run("boundary error", func(t *testing.T) {
		t.Parallel()
		gb, err := DirectedEdge(-1).Boundary()
		assertErr(t, err)
		assertErrIs(t, err, ErrDirectedEdgeInvalid)
		assertNil(t, gb)
	})

	t.Run("error", func(t *testing.T) {
		t.Parallel()
		_, err := validCell.DirectedEdge(-1)
		assertErr(t, err)
		assertErrIs(t, err, ErrNotNeighbors)
	})
}

func TestStrings(t *testing.T) {
	t.Parallel()

	t.Run("bad string", func(t *testing.T) {
		t.Parallel()
		i := IndexFromString("oops")
		assertEqual(t, 0, i)
	})

	t.Run("good string round trip", func(t *testing.T) {
		t.Parallel()
		i := IndexFromString(validCell.String())

		//nolint:gosec // IndexFromString returns uint64 and fixing that to detect integer overflows will break package API. Let's skip it for now.
		assertEqual(t, validCell, Cell(i))
	})

	t.Run("no 0x prefix", func(t *testing.T) {
		t.Parallel()
		h3addr := validCell.String()
		assertEqual(t, "850dab63fffffff", h3addr)
	})

	t.Run("marshalling text", func(t *testing.T) {
		t.Parallel()
		c := Cell(0)
		text, err := validCell.MarshalText()
		assertNoErr(t, err)

		err = c.UnmarshalText([]byte("0x" + string(text)))
		assertNoErr(t, err)
		assertEqual(t, validCell, c)

		err = c.UnmarshalText([]byte(""))
		assertErr(t, err)
	})
}

func TestPolygonToCells(t *testing.T) {
	t.Parallel()

	t.Run("empty", func(t *testing.T) {
		t.Parallel()
		cells, err := PolygonToCells(GeoPolygon{}, 6)
		assertNoErr(t, err)
		assertEqual(t, 0, len(cells))
	})

	t.Run("without holes", func(t *testing.T) {
		t.Parallel()

		cells, err := validGeoPolygonNoHoles.Cells(6)
		assertNoErr(t, err)

		expectedIndexes := []Cell{
			0x860dab607ffffff,
			0x860dab60fffffff,
			0x860dab617ffffff,
			0x860dab61fffffff,
			0x860dab627ffffff,
			0x860dab62fffffff,
			0x860dab637ffffff,
		}
		assertEqualCells(t, expectedIndexes, cells)
	})

	t.Run("with hole", func(t *testing.T) {
		t.Parallel()

		cells, err := validGeoPolygonHoles.Cells(6)
		assertNoErr(t, err)

		expectedIndexes := []Cell{
			0x860dab60fffffff,
			0x860dab617ffffff,
			0x860dab61fffffff,
			0x860dab627ffffff,
			0x860dab62fffffff,
			0x860dab637ffffff,
		}
		assertEqualCells(t, expectedIndexes, cells)
	})

	t.Run("error", func(t *testing.T) {
		t.Parallel()

		cells, err := validGeoPolygonHoles.Cells(-1)
		assertErr(t, err)
		assertErrIs(t, err, ErrResolutionDomain)
		assertNil(t, cells)
	})
}

func TestCellsToMultiPolygon(t *testing.T) {
	t.Parallel()

	// 7 cells in disk -> 1 polygon, 18-point loop, and no holes
	c, _ := LatLngToCell(NewLatLng(0, 0), 10)
	cells, _ := GridDisk(c, 1)
	res, err := CellsToMultiPolygon(cells)
	assertNoErr(t, err)
	assertEqual(t, len(res), 1)
	assertEqual(t, len(res[0].GeoLoop), 18)
	assertEqual(t, len(res[0].Holes), 0)

	// 6 cells in ring -> 1 polygon, 18-point loop, and 1 6-point hole
	c, _ = LatLngToCell(NewLatLng(0, 0), 10)
	cells, _ = GridDisk(c, 1)
	res, err = CellsToMultiPolygon(cells[1:])
	assertNoErr(t, err)
	assertEqual(t, len(res), 1)
	assertEqual(t, len(res[0].GeoLoop), 18)
	assertEqual(t, len(res[0].Holes), 1)
	assertEqual(t, len(res[0].Holes[0]), 6)

	// 2 hexagons connected -> 1 polygon, 10-point loop (2 shared points) and no holes
	c, _ = LatLngToCell(NewLatLng(0, 0), 10)
	cells, _ = GridDisk(c, 1)
	res, err = CellsToMultiPolygon(cells[:2])
	assertNoErr(t, err)
	assertEqual(t, len(res), 1)
	assertEqual(t, len(res[0].GeoLoop), 10)
	assertEqual(t, len(res[0].Holes), 0)

	// 2 distinct disks -> 2 polygons, 2 18-point loops, and no holes
	c, _ = LatLngToCell(NewLatLng(0, 0), 10)
	cells1, _ := GridDisk(c, 1)

	c, _ = LatLngToCell(NewLatLng(10, 10), 10)
	cells2, _ := GridDisk(c, 1)
	cells = append(cells1, cells2...)
	res, err = CellsToMultiPolygon(cells)
	assertNoErr(t, err)
	assertEqual(t, len(res), 2)
	assertEqual(t, len(res[0].GeoLoop), 18)
	assertEqual(t, len(res[0].Holes), 0)
	assertEqual(t, len(res[1].GeoLoop), 18)
	assertEqual(t, len(res[1].Holes), 0)

	// empty
	res, err = CellsToMultiPolygon([]Cell{})
	assertNoErr(t, err)
	assertEqual(t, len(res), 0)

	// Error.
	res, err = CellsToMultiPolygon([]Cell{-1})
	assertErr(t, err)
	assertErrIs(t, err, ErrCellInvalid)
	assertNil(t, res)
}

func TestPolygonToCellsContainment(t *testing.T) {
	t.Parallel()

	t.Run("empty", func(t *testing.T) {
		t.Parallel()
		for _, flag := range []ContainmentMode{
			CONTAINMENT_CENTER,
			CONTAINMENT_FULL,
			CONTAINMENT_OVERLAPPING,
			CONTAINMENT_OVERLAPPING_BBOX,
		} {
			cells := PolygonToCells(GeoPolygon{}, 6, flag)
			assertEqual(t, 0, len(cells))
		}
	})

	t.Run("without holes", func(t *testing.T) {
		t.Parallel()
		for _, flag := range []ContainmentMode{
			CONTAINMENT_CENTER,
			CONTAINMENT_FULL,
			CONTAINMENT_OVERLAPPING,
			CONTAINMENT_OVERLAPPING_BBOX,
		} {
			cells := validGeoPolygonNoHoles.Cells(6, flag)
			expectedCellCounts := map[ContainmentMode]int{
				CONTAINMENT_CENTER:           7,
				CONTAINMENT_FULL:             1,
				CONTAINMENT_OVERLAPPING:      14,
				CONTAINMENT_OVERLAPPING_BBOX: 21,
			}
			assertEqual(t, expectedCellCounts[flag], len(cells))
		}
	})

	t.Run("with holes", func(t *testing.T) {
		t.Parallel()
		for _, flag := range []ContainmentMode{
			CONTAINMENT_CENTER,
			CONTAINMENT_FULL,
			CONTAINMENT_OVERLAPPING,
			CONTAINMENT_OVERLAPPING_BBOX,
		} {
			cells := validGeoPolygonHoles.Cells(6, flag)
			expectedCellCounts := map[ContainmentMode]int{
				CONTAINMENT_CENTER:           6,
				CONTAINMENT_FULL:             0,
				CONTAINMENT_OVERLAPPING:      14,
				CONTAINMENT_OVERLAPPING_BBOX: 21,
			}
			assertEqual(t, expectedCellCounts[flag], len(cells))
		}
	})
}

func TestGridPath(t *testing.T) {
	t.Parallel()
	path, err := lineStartCell.GridPath(lineEndCell)

	assertNoErr(t, err)
	assertEqual(t, lineStartCell, path[0])
	assertEqual(t, lineEndCell, path[len(path)-1])

	for i := 0; i < len(path)-1; i++ {
		isNeighbor, _ := path[i].IsNeighbor(path[i+1])
		assertTrue(t, isNeighbor)
	}

	path, err = GridPath(1, -1)
	assertErr(t, err)
	assertErrIs(t, err, ErrRsolutionMismatch)
	assertNil(t, path)

	c1, _ := NewLatLng(1, 1).Cell(5)
	c2, _ := NewLatLng(50.10320148224132, -143.47849001502516).Cell(5)
	path, err = GridPath(c1, c2)
	assertErr(t, err)
	assertErrIs(t, err, ErrFailed)
	assertNil(t, path)
}

func TestHexAreaKm2(t *testing.T) { //nolint:dupl // // it's ok to have duplication in tests.
	t.Parallel()

	t.Run("min resolution", func(t *testing.T) {
		t.Parallel()
		area, err := HexagonAreaAvgKm2(0)
		assertNoErr(t, err)
		assertEqualEps(t, float64(4357449.4161), area)
	})

	t.Run("max resolution", func(t *testing.T) {
		t.Parallel()
		area, err := HexagonAreaAvgKm2(15)
		assertNoErr(t, err)
		assertEqualEps(t, float64(0.0000009), area)
	})

	t.Run("mid resolution", func(t *testing.T) {
		t.Parallel()
		area, err := HexagonAreaAvgKm2(8)
		assertNoErr(t, err)
		assertEqualEps(t, float64(0.7373276), area)
	})

	t.Run("resolution error", func(t *testing.T) {
		t.Parallel()
		_, err := HexagonAreaAvgKm2(-1)
		assertErr(t, err)
		assertErrIs(t, err, ErrResolutionDomain)
	})
}

func TestHexAreaM2(t *testing.T) { //nolint:dupl // // it's ok to have duplication in tests.
	t.Parallel()

	t.Run("min resolution", func(t *testing.T) {
		t.Parallel()
		area, err := HexagonAreaAvgM2(0)
		assertNoErr(t, err)
		assertEqualEps(t, float64(4357449416078.3901), area)
	})

	t.Run("max resolution", func(t *testing.T) {
		t.Parallel()
		area, err := HexagonAreaAvgM2(15)
		assertNoErr(t, err)
		assertEqualEps(t, float64(0.8953), area)
	})

	t.Run("mid resolution", func(t *testing.T) {
		t.Parallel()
		area, err := HexagonAreaAvgM2(8)
		assertNoErr(t, err)
		assertEqualEps(t, float64(737327.5976), area)
	})

	t.Run("resolution error", func(t *testing.T) {
		t.Parallel()
		_, err := HexagonAreaAvgM2(-1)
		assertErr(t, err)
		assertErrIs(t, err, ErrResolutionDomain)
	})
}

func TestPointDistRads(t *testing.T) {
	t.Parallel()
	distance := GreatCircleDistanceRads(validLatLng1, validLatLng2)
	assertEqualEps(t, float64(0.6796147656451452), distance)
}

func TestPointDistKm(t *testing.T) {
	t.Parallel()
	distance := GreatCircleDistanceKm(validLatLng1, validLatLng2)
	assertEqualEps(t, float64(4329.830552183446), distance)
}

func TestPointDistM(t *testing.T) {
	t.Parallel()
	distance := GreatCircleDistanceM(validLatLng1, validLatLng2)
	assertEqualEps(t, float64(4329830.5521834465), distance)
}

func TestCellAreaRads2(t *testing.T) {
	t.Parallel()
	area, err := CellAreaRads2(validCell)
	assertNoErr(t, err)
	assertEqualEps(t, float64(0.000006643967854567278), area)

	_, err = CellAreaRads2(-1)
	assertErr(t, err)
	assertErrIs(t, err, ErrCellInvalid)
}

func TestCellAreaKm2(t *testing.T) {
	t.Parallel()
	area, err := CellAreaKm2(validCell)
	assertNoErr(t, err)
	assertEqualEps(t, float64(269.6768779509321), area)

	_, err = CellAreaKm2(-1)
	assertErr(t, err)
	assertErrIs(t, err, ErrCellInvalid)
}

func TestCellAreaM2(t *testing.T) {
	t.Parallel()
	area, err := CellAreaM2(validCell)
	assertNoErr(t, err)
	assertEqualEps(t, float64(269676877.95093215), area)

	_, err = CellAreaM2(-1)
	assertErr(t, err)
	assertErrIs(t, err, ErrCellInvalid)
}

func TestHexagonEdgeLengthKm(t *testing.T) {
	t.Parallel()
	t.Run("min resolution", func(t *testing.T) {
		t.Parallel()
<<<<<<< HEAD
		assertEqual(t, float64(1281.256011), HexagonEdgeLengthAvgKm(0))
	})
	t.Run("max resolution", func(t *testing.T) {
		t.Parallel()
		assertEqual(t, float64(0.000584169), HexagonEdgeLengthAvgKm(15))
	})
	t.Run("mid resolution", func(t *testing.T) {
		t.Parallel()
		assertEqual(t, float64(0.531414010), HexagonEdgeLengthAvgKm(8))
=======

		length, err := HexagonEdgeLengthAvgKm(0)
		assertNoErr(t, err)
		assertEqual(t, 1281.256011, length)
	})
	t.Run("max resolution", func(t *testing.T) {
		t.Parallel()

		length, err := HexagonEdgeLengthAvgKm(15)
		assertNoErr(t, err)
		assertEqual(t, 0.000584169, length)
	})
	t.Run("mid resolution", func(t *testing.T) {
		t.Parallel()

		length, err := HexagonEdgeLengthAvgKm(8)
		assertNoErr(t, err)
		assertEqual(t, 0.53141401, length)
>>>>>>> 0b255e8b
	})
}

func TestHexagonEdgeLengthM(t *testing.T) {
	t.Parallel()
	t.Run("min resolution", func(t *testing.T) {
		t.Parallel()
<<<<<<< HEAD
		area := HexagonEdgeLengthAvgM(0)
		assertEqual(t, float64(1281256.011), area)
	})
	t.Run("max resolution", func(t *testing.T) {
		t.Parallel()
		area := HexagonEdgeLengthAvgM(15)
		assertEqual(t, float64(0.584168630), area)
	})
	t.Run("mid resolution", func(t *testing.T) {
		t.Parallel()
		area := HexagonEdgeLengthAvgM(8)
		assertEqual(t, float64(531.4140101), area)
=======
		area, err := HexagonEdgeLengthAvgM(0)
		assertNoErr(t, err)
		assertEqual(t, 1281256.011, area)
	})
	t.Run("max resolution", func(t *testing.T) {
		t.Parallel()
		area, err := HexagonEdgeLengthAvgM(15)
		assertNoErr(t, err)
		assertEqual(t, 0.584168630, area)
	})
	t.Run("mid resolution", func(t *testing.T) {
		t.Parallel()
		area, err := HexagonEdgeLengthAvgM(8)
		assertNoErr(t, err)
		assertEqual(t, 531.4140101, area)
	})
	t.Run("invalid resolution", func(t *testing.T) {
		t.Parallel()
		_, err := HexagonEdgeLengthAvgM(-1)
		assertErr(t, err)
		assertErrIs(t, err, ErrResolutionDomain)
>>>>>>> 0b255e8b
	})
}

func TestEdgeLengthRads(t *testing.T) {
	t.Parallel()
	length, err := EdgeLengthRads(validEdge)
	assertNoErr(t, err)
	assertEqualEps(t, float64(0.001569665746947077), length)

	_, err = EdgeLengthRads(-1)
	assertErr(t, err)
	assertErrIs(t, err, ErrDirectedEdgeInvalid)
}

func TestEdgeLengthKm(t *testing.T) {
	t.Parallel()

	distance, err := EdgeLengthKm(validEdge)
	assertNoErr(t, err)
	assertEqualEps(t, float64(10.00035174544159), distance)

	_, err = EdgeLengthKm(-1)
	assertErr(t, err)
	assertErrIs(t, err, ErrDirectedEdgeInvalid)
}

func TestEdgeLengthM(t *testing.T) {
	t.Parallel()

	distance, err := EdgeLengthM(validEdge)
	assertNoErr(t, err)
	assertEqualEps(t, float64(10000.351745441589), distance)

	_, err = EdgeLengthM(-1)
	assertErr(t, err)
	assertErrIs(t, err, ErrDirectedEdgeInvalid)
}

func TestNumCells(t *testing.T) {
	t.Parallel()
	t.Run("min resolution", func(t *testing.T) {
		t.Parallel()
		assertEqual(t, 122, NumCells(0))
	})
	t.Run("max resolution", func(t *testing.T) {
		t.Parallel()
		assertEqual(t, 569707381193162, NumCells(15))
	})
	t.Run("mid resolution", func(t *testing.T) {
		t.Parallel()
		assertEqual(t, 691776122, NumCells(8))
	})
}

func TestRes0Cells(t *testing.T) {
	t.Parallel()
	cells, err := Res0Cells()

	assertNoErr(t, err)
	assertEqual(t, 122, len(cells))
	assertEqual(t, Cell(0x8001fffffffffff), cells[0])
	assertEqual(t, Cell(0x80f3fffffffffff), cells[121])
}

func TestGridDistance(t *testing.T) {
	t.Parallel()

	dist, err := lineStartCell.GridDistance(lineEndCell)
	assertEqual(t, 1823, dist)
	assertNoErr(t, err)

	_, err = GridDistance(-1, -2)
	assertErr(t, err)
	assertErrIs(t, err, ErrCellInvalid)
}

func TestCenterChild(t *testing.T) {
	t.Parallel()

	child, err := validCell.CenterChild(15)
	assertNoErr(t, err)
	assertEqual(t, Cell(0x8f0dab600000000), child)

	_, err = validCell.CenterChild(-1)
	assertErr(t, err)
	assertErrIs(t, err, ErrResolutionDomain)
}

func TestIcosahedronFaces(t *testing.T) {
	t.Parallel()

	faces, err := validDiskDist3_1[1][1].IcosahedronFaces()

	assertEqual(t, 1, len(faces))
	assertEqual(t, 1, faces[0])
	assertNoErr(t, err)

	c := Cell(-1)

	_, err = c.IcosahedronFaces()
	assertErr(t, err)
	assertErrIs(t, err, ErrCellInvalid)
}

func TestPentagons(t *testing.T) {
	t.Parallel()

	for _, res := range []int{0, 8, 15} {
		res := res
		t.Run(fmt.Sprintf("res=%d", res), func(t *testing.T) {
			t.Parallel()

			pentagons, err := Pentagons(res)
			assertNoErr(t, err)
			assertEqual(t, 12, len(pentagons))

			for _, pentagon := range pentagons {
				assertTrue(t, pentagon.IsPentagon())
				assertEqual(t, res, pentagon.Resolution())
			}
		})
	}

	_, err := Pentagons(-1)
	assertErr(t, err)
	assertErrIs(t, err, ErrResolutionDomain)
}

func TestCellToVertex(t *testing.T) {
	t.Parallel()

	testCases := []struct {
		expectedErr    error
		cell           Cell
		expectedVertex Cell
		vertexNum      int
	}{
		{cell: validCell, expectedVertex: 0x2050dab63fffffff, vertexNum: 0, expectedErr: nil},
		{cell: validCell, expectedVertex: 0, vertexNum: 6, expectedErr: ErrDomain}, // vertex num should be between 0 and 5 for hexagonal cells.
	}

	for i, tc := range testCases {
		tc := tc

		t.Run(fmt.Sprint(i), func(t *testing.T) {
			t.Parallel()

			vertex, err := CellToVertex(tc.cell, tc.vertexNum)
			assertErrIs(t, err, tc.expectedErr)
			assertEqual(t, tc.expectedVertex, vertex)
		})
	}
}

func TestCellToVertexes(t *testing.T) {
	t.Parallel()

	testCases := []struct {
		expectedErr error
		cell        Cell
		numVertexes int
	}{
		{cell: validCell, numVertexes: 6, expectedErr: nil},
		{cell: pentagonCell, numVertexes: 5, expectedErr: nil},
		{cell: -1, numVertexes: 0, expectedErr: ErrFailed}, // Invalid cell.
	}

	for _, tc := range testCases {
		tc := tc
		t.Run(fmt.Sprint(tc.numVertexes), func(t *testing.T) {
			t.Parallel()

			vertexes, err := CellToVertexes(tc.cell)
			assertErrIs(t, err, tc.expectedErr)
			assertEqual(t, tc.numVertexes, len(vertexes))
		})
	}
}

func TestVertexToLatLng(t *testing.T) {
	t.Parallel()

	vertex, _ := CellToVertex(validCell, 0)

	testCases := []struct {
		expectedErr    error
		vertex         Cell
		expectedLatLng LatLng
	}{
		{vertex: vertex, expectedLatLng: LatLng{Lat: 67.22475, Lng: -168.52301}, expectedErr: nil},
		{vertex: -1, expectedLatLng: LatLng{}, expectedErr: ErrCellInvalid}, // Invalid vertex.
	}

	for i, tc := range testCases {
		tc := tc

		t.Run(fmt.Sprint(i), func(t *testing.T) {
			t.Parallel()

			latLng, err := VertexToLatLng(tc.vertex)
			assertErrIs(t, err, tc.expectedErr)
			assertEqualLatLng(t, tc.expectedLatLng, latLng)
		})
	}
}

func TestIsValidVertex(t *testing.T) {
	t.Parallel()

	assertFalse(t, IsValidVertex(0))
	assertTrue(t, IsValidVertex(2473183460575936511))
}

func equalEps(expected, actual float64) bool {
	return math.Abs(expected-actual) < eps
}

func assertErr(t *testing.T, err error) {
	t.Helper()

	if err == nil {
		t.Errorf("expected error, got nil")
	}
}

func assertErrIs(t *testing.T, err, target error) {
	t.Helper()

	if errors.Is(err, target) {
		return
	}

	t.Errorf("errors don't match, err: %s, target err: %s", err, target)
}

func assertNoErr(t *testing.T, err error) {
	t.Helper()

	if err != nil {
		t.Errorf("unexpected error: %v", err)
	}
}

func assertEqual[T comparable](t *testing.T, expected, actual T, msgAndArgs ...any) {
	t.Helper()

	if expected != actual {
		var (
			expStr, actStr string

			e, a any = expected, actual
		)

		switch e.(type) {
		case Cell:
			eC, _ := e.(Cell)
			aC, _ := a.(Cell)

			expStr = fmt.Sprintf("%s (res=%d)", eC, eC.Resolution())
			actStr = fmt.Sprintf("%s (res=%d)", aC, aC.Resolution())
		default:
			expStr = fmt.Sprintf("%v", e)
			actStr = fmt.Sprintf("%v", a)
		}

		t.Errorf("%v != %v", expStr, actStr)
		logMsgAndArgs(t, msgAndArgs...)
	}
}

func assertEqualEps(t *testing.T, expected, actual float64, msgAndArgs ...any) {
	t.Helper()

	if !equalEps(expected, actual) {
		t.Errorf("%0.4f > %v (%0.4f - %0.4f)", math.Abs(expected-actual), eps, expected, actual)
		logMsgAndArgs(t, msgAndArgs...)
	}
}

func assertEqualLatLng(t *testing.T, expected, actual LatLng) {
	t.Helper()
	assertEqualEps(t, expected.Lat, actual.Lat, "latitude mismatch")
	assertEqualEps(t, expected.Lng, actual.Lng, "longitude mismatch")
}

func assertEqualLatLngs(t *testing.T, expected, actual []LatLng, msgAndArgs ...any) {
	t.Helper()

	if len(expected) != len(actual) {
		t.Errorf("length mismatch: %v != %v", len(expected), len(actual))
		logMsgAndArgs(t, msgAndArgs...)

		return
	}

	count := 0

	for i, ll := range expected {
		equalLat := equalEps(ll.Lat, actual[i].Lat)
		equalLng := equalEps(ll.Lng, actual[i].Lng)

		if !equalLat || !equalLng {
			latStr := tern(equalLat, fmt.Sprintf("%v", ll.Lat), fmt.Sprintf("%v != %v", ll.Lat, actual[i].Lat))
			lngStr := tern(equalLng, fmt.Sprintf("%v", ll.Lng), fmt.Sprintf("%v != %v", ll.Lng, actual[i].Lng))

			t.Errorf("LatLngs[%d]: (%s, %s)", i, latStr, lngStr)
			logMsgAndArgs(t, msgAndArgs...)

			count++

			if count > 10 {
				t.Log("...and more")
				break
			}
		}
	}
}

func assertEqualCells(t *testing.T, expected, actual []Cell, msgAndArgs ...any) {
	t.Helper()

	if len(expected) != len(actual) {
		t.Errorf("length mismatch: %v != %v", len(expected), len(actual))
		logMsgAndArgs(t, msgAndArgs...)

		return
	}

	expected = sortCells(copyCells(expected))
	actual = sortCells(copyCells(actual))

	count := 0

	for i, c := range expected {
		if c != actual[i] {
			t.Errorf("Cells[%d]: %v != %v", i, c, actual[i])
			logMsgAndArgs(t, msgAndArgs...)

			count++

			if count > 10 {
				t.Log("...and more")
				break
			}
		}
	}
}

func assertEqualDiskDistances(t *testing.T, expected, actual [][]Cell) {
	t.Helper()

	if len(expected) != len(actual) {
		t.Errorf("number of rings mismatch: %v != %v", len(expected), len(actual))
		return
	}

	expected = copyRings(expected)
	actual = copyRings(actual)

	for i := range expected {
		if len(expected[i]) != len(actual[i]) {
			t.Errorf("ring[%d] length mismatch: %v != %v", i, len(expected[i]), len(actual[i]))
			return
		}

		expected[i] = sortCells(expected[i])
		actual[i] = sortCells(actual[i])

		for j, cell := range expected[i] {
			if cell != actual[i][j] {
				t.Errorf("ring[%d][%d] mismatch: %v != %v", i, j, cell, actual[i][j])
				return
			}
		}
	}
}

func assertEqualDisks(t *testing.T, expected, actual []Cell) {
	t.Helper()

	if len(expected) != len(actual) {
		t.Errorf("disk size mismatch: %v != %v", len(expected), len(actual))
		return
	}

	expected = sortCells(copyCells(expected))
	actual = sortCells(copyCells(actual))

	count := 0

	for i, cell := range expected {
		if cell != actual[i] {
			t.Errorf("cell[%d]: %v != %v", i, cell, actual[i])

			count++

			if count > 5 {
				t.Logf("... and more")
				break
			}
		}
	}
}

func assertCellIn(t *testing.T, needle Cell, haystack []Cell) {
	t.Helper()

	var found bool
	for _, h := range haystack {
		found = needle == h
		if found {
			break
		}
	}

	if !found {
		t.Errorf("%v not found in %+v", needle, haystack)
	}
}

func assertNoPanic(t *testing.T, f func()) {
	t.Helper()

	defer func() {
		if r := recover(); r != nil {
			t.Errorf("panic: %v", r)
		}
	}()
	f()
}

func assertFalse(t *testing.T, b bool) {
	t.Helper()
	assertEqual(t, false, b)
}

func assertTrue(t *testing.T, b bool) {
	t.Helper()
	assertEqual(t, true, b)
}

func assertNil(t *testing.T, val any) {
	t.Helper()

	if val == nil {
		return
	}

	value := reflect.ValueOf(val)
	switch value.Kind() {
	case
		reflect.Chan, reflect.Func,
		reflect.Interface, reflect.Map,
		reflect.Ptr, reflect.Slice, reflect.UnsafePointer:
		if value.IsNil() {
			return
		}
	default:
		t.Errorf("expected value to be nil, got: %v", val)
		return
	}

	t.Errorf("expected value to be nil, got: %v", val)
}

func sortCells(s []Cell) []Cell {
	sort.SliceStable(s, func(i, j int) bool {
		return s[i] < s[j]
	})

	return s
}

func logMsgAndArgs(t *testing.T, msgAndArgs ...any) {
	t.Helper()

	if len(msgAndArgs) > 0 {
		format, _ := msgAndArgs[0].(string)
		t.Logf(format, msgAndArgs[1:]...)
	}
}

func flattenDisks(diskDist [][]Cell) []Cell {
	if len(diskDist) == 0 {
		return nil
	}

	flat := make([]Cell, 0, maxGridDiskSize(len(diskDist)-1))
	for _, disk := range diskDist {
		flat = append(flat, append([]Cell{}, disk...)...)
	}

	return flat
}

func tern(b bool, x, y string) string {
	if b {
		return x
	}

	return y
}

func copyRings(s [][]Cell) [][]Cell {
	c := make([][]Cell, len(s))
	copy(c, s)

	for i := range c {
		c[i] = append([]Cell{}, s[i]...)
	}

	return c
}

func copyCells(s []Cell) []Cell {
	c := make([]Cell, len(s))
	copy(c, s)

	return c
}

func TestToErr(t *testing.T) {
	t.Parallel()

	t.Run("success", func(t *testing.T) {
		t.Parallel()
		assertNoErr(t, toErr(0))
	})

	t.Run("pentagon error", func(t *testing.T) {
		t.Parallel()
		assertErrIs(t, toErr(9), ErrPentagon)
	})

	t.Run("unknown error", func(t *testing.T) {
		t.Parallel()
		assertErrIs(t, toErr(999), ErrUnknown)
	})
}<|MERGE_RESOLUTION|>--- conflicted
+++ resolved
@@ -657,7 +657,7 @@
 			CONTAINMENT_OVERLAPPING,
 			CONTAINMENT_OVERLAPPING_BBOX,
 		} {
-			cells := PolygonToCells(GeoPolygon{}, 6, flag)
+			cells, _ := PolygonToCells(GeoPolygon{}, 6, flag)
 			assertEqual(t, 0, len(cells))
 		}
 	})
@@ -670,7 +670,7 @@
 			CONTAINMENT_OVERLAPPING,
 			CONTAINMENT_OVERLAPPING_BBOX,
 		} {
-			cells := validGeoPolygonNoHoles.Cells(6, flag)
+			cells, _ := validGeoPolygonNoHoles.Cells(6, flag)
 			expectedCellCounts := map[ContainmentMode]int{
 				CONTAINMENT_CENTER:           7,
 				CONTAINMENT_FULL:             1,
@@ -689,7 +689,7 @@
 			CONTAINMENT_OVERLAPPING,
 			CONTAINMENT_OVERLAPPING_BBOX,
 		} {
-			cells := validGeoPolygonHoles.Cells(6, flag)
+			cells, _ := validGeoPolygonHoles.Cells(6, flag)
 			expectedCellCounts := map[ContainmentMode]int{
 				CONTAINMENT_CENTER:           6,
 				CONTAINMENT_FULL:             0,
@@ -846,36 +846,24 @@
 	t.Parallel()
 	t.Run("min resolution", func(t *testing.T) {
 		t.Parallel()
-<<<<<<< HEAD
-		assertEqual(t, float64(1281.256011), HexagonEdgeLengthAvgKm(0))
+
+		length, err := HexagonEdgeLengthAvgKm(0)
+		assertNoErr(t, err)
+		assertEqual(t, 1281.256011, length)
 	})
 	t.Run("max resolution", func(t *testing.T) {
 		t.Parallel()
-		assertEqual(t, float64(0.000584169), HexagonEdgeLengthAvgKm(15))
+
+		length, err := HexagonEdgeLengthAvgKm(15)
+		assertNoErr(t, err)
+		assertEqual(t, 0.000584169, length)
 	})
 	t.Run("mid resolution", func(t *testing.T) {
 		t.Parallel()
-		assertEqual(t, float64(0.531414010), HexagonEdgeLengthAvgKm(8))
-=======
-
-		length, err := HexagonEdgeLengthAvgKm(0)
-		assertNoErr(t, err)
-		assertEqual(t, 1281.256011, length)
-	})
-	t.Run("max resolution", func(t *testing.T) {
-		t.Parallel()
-
-		length, err := HexagonEdgeLengthAvgKm(15)
-		assertNoErr(t, err)
-		assertEqual(t, 0.000584169, length)
-	})
-	t.Run("mid resolution", func(t *testing.T) {
-		t.Parallel()
 
 		length, err := HexagonEdgeLengthAvgKm(8)
 		assertNoErr(t, err)
 		assertEqual(t, 0.53141401, length)
->>>>>>> 0b255e8b
 	})
 }
 
@@ -883,20 +871,6 @@
 	t.Parallel()
 	t.Run("min resolution", func(t *testing.T) {
 		t.Parallel()
-<<<<<<< HEAD
-		area := HexagonEdgeLengthAvgM(0)
-		assertEqual(t, float64(1281256.011), area)
-	})
-	t.Run("max resolution", func(t *testing.T) {
-		t.Parallel()
-		area := HexagonEdgeLengthAvgM(15)
-		assertEqual(t, float64(0.584168630), area)
-	})
-	t.Run("mid resolution", func(t *testing.T) {
-		t.Parallel()
-		area := HexagonEdgeLengthAvgM(8)
-		assertEqual(t, float64(531.4140101), area)
-=======
 		area, err := HexagonEdgeLengthAvgM(0)
 		assertNoErr(t, err)
 		assertEqual(t, 1281256.011, area)
@@ -918,7 +892,6 @@
 		_, err := HexagonEdgeLengthAvgM(-1)
 		assertErr(t, err)
 		assertErrIs(t, err, ErrResolutionDomain)
->>>>>>> 0b255e8b
 	})
 }
 
