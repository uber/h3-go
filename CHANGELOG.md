--- conflicted
+++ resolved
@@ -8,18 +8,18 @@
 
 ## Unreleased
 
-<<<<<<< HEAD
+### Added
+
+* Polyfill function
+
 ### Changed
 
-* [breaking] `Uncompat` now returns `([]H3Index, error)` instead of `[]H3Index` to accommodate error scenario from C API.
+* [breaking] `Uncompat` now returns `([]H3Index, error)` instead of `[]H3Index` 
+  to accommodate error scenario from C API.
 
 ### Fixed
 
 * panic when using `Uncompact` with invalid resolutions.
-=======
-### Added
-* Polyfill function
->>>>>>> 597f10e6
 
 ## v3.0.0
 
